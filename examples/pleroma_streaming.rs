use megalodon::{generator, streaming::Message};
use std::env;

#[tokio::main]
async fn main() {
    tracing_subscriber::fmt::init();

<<<<<<< HEAD
    let Ok(url) = env::var("PLEROMA_STREAMING_URL") else {
        println!("Specify PLEROMA_STREAMING_URL!!");
=======
    let Ok(url) = env::var("PLEROMA_URL") else {
        println!("Specify PLEROMA_URL!!");
>>>>>>> 342f2147
        return;
    };
    let Ok(token) = env::var("PLEROMA_ACCESS_TOKEN") else {
        println!("Specify PLEROMA_ACCESS_TOKEN!!");
        return;
    };

    streaming(url.as_str(), token).await;
}

async fn streaming(url: &str, access_token: String) {
    let client = generator(
        megalodon::SNS::Pleroma,
        url.to_string(),
        Some(access_token),
        None,
    );
    let streaming = client.user_streaming().await;

    streaming
        .listen(Box::new(|message| match message {
            Message::Update(mes) => {
                println!("{:#?}", mes);
            }
            Message::Notification(mes) => {
                println!("{:#?}", mes);
            }
            Message::Conversation(mes) => {
                println!("{:#?}", mes);
            }
            Message::Delete(mes) => {
                println!("message is deleted {:#?}", mes);
            }
            Message::StatusUpdate(mes) => {
                println!("updated: {:#?}", mes)
            }
            Message::Heartbeat() => {
                println!("heartbeat");
            }
        }))
        .await;
}<|MERGE_RESOLUTION|>--- conflicted
+++ resolved
@@ -5,13 +5,8 @@
 async fn main() {
     tracing_subscriber::fmt::init();
 
-<<<<<<< HEAD
-    let Ok(url) = env::var("PLEROMA_STREAMING_URL") else {
-        println!("Specify PLEROMA_STREAMING_URL!!");
-=======
     let Ok(url) = env::var("PLEROMA_URL") else {
         println!("Specify PLEROMA_URL!!");
->>>>>>> 342f2147
         return;
     };
     let Ok(token) = env::var("PLEROMA_ACCESS_TOKEN") else {

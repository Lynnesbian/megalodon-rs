--- conflicted
+++ resolved
@@ -5,13 +5,8 @@
 async fn main() {
     env_logger::init();
 
-<<<<<<< HEAD
-    let Ok(url) = env::var("MASTODON_STREAMING_URL") else {
-        println!("Specify MASTODON_STREAMING_URL!!");
-=======
     let Ok(url) = env::var("MASTODON_URL") else {
         println!("Specify MASTODON_URL!!");
->>>>>>> 342f2147
         return;
     };
     let Ok(token) = env::var("MASTODON_ACCESS_TOKEN") else {
